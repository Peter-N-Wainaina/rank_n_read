import json
import os
from flask import Flask, render_template, request,jsonify
from flask_cors import CORS
from helpers.MySQLDatabaseHandler import MySQLDatabaseHandler
import pandas as pd
from processing import processing
from dataset import Dataset

# ROOT_PATH for linking with all your files. 
# Feel free to use a config.py or settings.py with a global export variable
os.environ['ROOT_PATH'] = os.path.abspath(os.path.join("..",os.curdir))

# Get the directory of the current script
current_directory = os.path.dirname(os.path.abspath(__file__))

# Specify the path to the JSON file relative to the current script
json_file_path = os.path.join(current_directory, 'data_exploration', 'books.json')

# Assuming your JSON data is stored in a file named 'init.json'
with open(json_file_path, 'r') as file:
    data = json.load(file)


# Extract all the book details into a list
books_data = []
for book_title in data:
    book_details = data[book_title]
    for book in book_details:
        books_data.append(book)

#Assuming the "books" key holds the books dat in the JSON 
books_df = pd.DataFrame(books_data)

app = Flask(__name__)
CORS(app)

def get_books():
    #randomly select 10 books from our dataset
    sample_books = books_df.head(10)

    #converting the DataFrame JSON format, selecting the all the columns
    books_json = sample_books.to_json(orient='records')
    return books_json


@app.route("/")
def home():
    return render_template('base.html',title="sample html")

#@app.route("/getbooks", methods=["POST"])
@app.route("/getbooks")
def books_search():
    # data = request.get_json()
    # titles = data.get("titles", [])
    # authors = data.get("authors", [])
    # categories = data.get("categories", [])
    # call function that takes in titles, authors, categories as input and returns reccomended books
    books = get_books()
    return jsonify(json.loads(books)) 


@app.route('/getbooks', methods=['POST'])
def get_rec_books():
    """
    Returns book recommendations from user inputs
    """
<<<<<<< HEAD
    data = request.get_jason()

    author = data.get('author', None)
    category = data.get('category', None)
    title = data.get('title', None)

    #ensuring we have atleast one of the three fields
    if not (author or category or title):
        return jsonify({"error": "At least one of 'author', 'category', or 'title' must be provided"}), 400
    
    recommended_books = []
    #get recommendations for the title
    if title:
        books_by_title = processing.get_recs_from_title(title, Dataset.books)
        recommended_books.extend(books_by_title)

    #get recommendations by author
    if author:
        books_by_author = processing. get_recs_from_author(author)
        recommended_books.extend(books_by_author)

    #get recomendations by categories
    if category:
        books_by_category = processing.get_recs_from_categories(category)
        recommended_books.extend(books_by_category)

    #removing duplicates by converting to set
    unique_books = {book['title']: book for bok in recommended_books}.values()

    result_books = list(unique_books)[:50]

    return jsonify(result_books)

=======
    title = request.args.get("query")
    pass
>>>>>>> e1da22a0

if 'DB_NAME' not in os.environ:
    app.run(debug=True,host="0.0.0.0",port=5001)<|MERGE_RESOLUTION|>--- conflicted
+++ resolved
@@ -65,7 +65,6 @@
     """
     Returns book recommendations from user inputs
     """
-<<<<<<< HEAD
     data = request.get_jason()
 
     author = data.get('author', None)
@@ -99,10 +98,7 @@
 
     return jsonify(result_books)
 
-=======
-    title = request.args.get("query")
-    pass
->>>>>>> e1da22a0
+
 
 if 'DB_NAME' not in os.environ:
     app.run(debug=True,host="0.0.0.0",port=5001)