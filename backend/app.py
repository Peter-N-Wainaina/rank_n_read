import json
import os
from flask import Flask, render_template, request,jsonify
from flask_cors import CORS
from helpers.MySQLDatabaseHandler import MySQLDatabaseHandler
import pandas as pd

# ROOT_PATH for linking with all your files. 
# Feel free to use a config.py or settings.py with a global export variable
os.environ['ROOT_PATH'] = os.path.abspath(os.path.join("..",os.curdir))

# Get the directory of the current script
current_directory = os.path.dirname(os.path.abspath(__file__))

# Specify the path to the JSON file relative to the current script
json_file_path = os.path.join(current_directory, 'data_exploration', 'books.json')

# Assuming your JSON data is stored in a file named 'init.json'
with open(json_file_path, 'r') as file:
    data = json.load(file)


# Extract all the book details into a list
books_data = []
for book_title in data:
    book_details = data[book_title]
    for book in book_details:
        books_data.append(book)

#Assuming the "books" key holds the books dat in the JSON 
books_df = pd.DataFrame(books_data)

app = Flask(__name__)
CORS(app)

def get_books():
    #randomly select 10 books from our dataset
    sample_books = books_df.head(10)

    #converting the DataFrame JSON format, selecting the all the columns
    books_json = sample_books.to_json(orient='records')
    return books_json


@app.route("/")
def home():
    return render_template('base.html',title="sample html")

@app.route("/getbooks")
def books_search():
    books = get_books()
    return jsonify(json.loads(books))

<<<<<<< HEAD
@app.route("/get_from_title", method = ["GET"])
def get_recs_from_title():
    """
    Returns list of books from a ttle input
    """
    title = request.args.get("query")
    pass

@app.route("/get_from_categories", methods=["GET"])
def get_recs_from_categories():
    """
    Returns book recommendations from a list of genre queries.
    """
    query = request.args.get("query")
    pass

@app.route("/get_from_authors", methods=["GET"])
def get_recs_from_authors():
    """
    Returns book recommendations from an author input.
    """
    author = request.args.get("query")
    pass


=======
>>>>>>> dfbbe2ec
if 'DB_NAME' not in os.environ:
    app.run(debug=True,host="0.0.0.0",port=5001)<|MERGE_RESOLUTION|>--- conflicted
+++ resolved
@@ -51,7 +51,7 @@
     books = get_books()
     return jsonify(json.loads(books))
 
-<<<<<<< HEAD
+
 @app.route("/get_from_title", method = ["GET"])
 def get_recs_from_title():
     """
@@ -77,7 +77,5 @@
     pass
 
 
-=======
->>>>>>> dfbbe2ec
 if 'DB_NAME' not in os.environ:
     app.run(debug=True,host="0.0.0.0",port=5001)