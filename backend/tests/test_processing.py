--- conflicted
+++ resolved
@@ -1,14 +1,9 @@
-<<<<<<< HEAD
 import os
-from unittest.mock import MagicMock
 import pytest
 import numpy as np
-=======
-import pytest
+from unittest.mock import MagicMock
 from types import SimpleNamespace
-from unittest.mock import MagicMock
-
->>>>>>> 60af1c62
+
 from backend.processing import Processor
 from test_constants import PROCESSOR_TEST_JSON
 
@@ -89,7 +84,7 @@
     assert max_title == "Multi-Author Book", f"Exepected 'Multi-Author Book' but got {max_title}"
 
 
-<<<<<<< HEAD
+
 # Test for compute_tf method
 def test_compute_tf(processor):
     tokens = ['catcher', 'rye', 'in', 'the', 'catcher']
@@ -202,7 +197,7 @@
     assert isinstance(recommended_books, dict), "Expected the result to be a dictionary"
     assert len(recommended_books) == 3, f"Expected 3 recommendations, but got {len(recommended_books)}"
     assert "Book1" in recommended_books, "Expected 'Book1' to be in the recommendations"
-=======
+
 MOCK_USER_INPUT = {
         "titles": ["Some Title"],
         "authors": ["Author Name"],
@@ -235,5 +230,4 @@
     weights = SimpleNamespace(TITLES=1, AUTHORS=1, CATEGORIES=1)
     recs = processor.get_recommended_books(MOCK_USER_INPUT, 1, weights)
 
-    assert recs[0]["title"] == "Book 5"
->>>>>>> 60af1c62
+    assert recs[0]["title"] == "Book 5"