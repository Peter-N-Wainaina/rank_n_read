--- conflicted
+++ resolved
@@ -92,7 +92,6 @@
 
     def get_recs_from_author(self, author: str):
         """
-<<<<<<< HEAD
         Returns a list of recommended books based on the author
 
         Parameters:
@@ -125,8 +124,6 @@
         sorted_result = [book_info for _, book_info in sorted(score_books_dict.items(), key=lambda item: item[0], reverse=True)]
 
         return sorted_result
-=======
-        pass
 
     def process_title(self,title):
         """
@@ -236,5 +233,4 @@
         #return a max of max_results
         return ranked_books[:max_result]
 
-        
->>>>>>> ab543733
+       